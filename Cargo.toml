--- conflicted
+++ resolved
@@ -40,13 +40,13 @@
 glob = "0.3.0"
 rand = "0.8.0"
 tempfile = "3"
-<<<<<<< HEAD
+  <<<<<<< dependabot/cargo/time-0.3.7
 time = "0.3.7"
 redis = "0.19.0"
-=======
+  =======
 time = "0.1.4"
 redis = "0.21.5"
->>>>>>> 8cfae6a0
+  >>>>>>> main
 rocket = "0.4.0"
 rocket_codegen = "0.4.0"
 hyper = "0.12"
