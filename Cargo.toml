[package]
name = "cortex"
version = "0.4.3"
edition = "2018"
authors = ["Deyan Ginev <d.ginev@jacobs-university.de>"]
license = "MIT"
repository = "https://github.com/dginev/cortex"
description = """
A general purpose processing framework for corpora of scientific documents
"""

[lib]
name = "cortex"
crate-type = ["rlib","staticlib"]

[[bin]]
name = "frontend"
path = "bin/frontend.rs"

[[bin]]
name = "dispatcher"
path = "bin/dispatcher.rs"

[dependencies.libarchive-sys]
git = "https://github.com/dginev/libarchive-sys.git"

[dependencies.pericortex]
git = "https://github.com/dginev/cortex-peripherals.git"
version = "0.2.3"

[dependencies.rocket_contrib]
version = "0.4.0"
default-features = false
features = ["json", "tera_templates"]

[dependencies]
regex = "1.0.0"
serde = { version = "1.0", features = ["derive"] }
serde_json = "1.0"
sys-info = "0.9.0"
glob = "0.3.0"
rand = "0.8.0"
tempfile = "3"
time = "0.1.4"
redis = "0.19.0"
gnuplot = "0.0.37"
rocket = "0.4.0"
rocket_codegen = "0.4.0"
futures = "0.1"
<<<<<<< HEAD
hyper = "0.11"
hyper-tls = "0.1"
url="1.7"
tokio-core = "0.1"
zmq = "0.8.2"
zmq-sys = "0.8.2"
dotenv = "0.13"
dotenv_codegen = "0.11"
diesel = {version="=1.3.2", features = ["postgres"]}
libxml = "0.2.2"
=======
hyper = "0.12"
hyper-tls = "0.3"
percent-encoding = "2.0.0"
tokio-core = "0.1.17"
zmq = "0.9.0"
zmq-sys = "0.11.0"
dotenv = "0.15.0"
dotenv_codegen = "0.15"
chrono = "0.4.0"
diesel = {version="1.4.1", features = ["postgres", "chrono"]}
libxml = "0.2.6"
>>>>>>> 7916b394
lazy_static = "1.0.0"<|MERGE_RESOLUTION|>--- conflicted
+++ resolved
@@ -47,7 +47,7 @@
 rocket = "0.4.0"
 rocket_codegen = "0.4.0"
 futures = "0.1"
-<<<<<<< HEAD
+  <<<<<<< loading-info-messages
 hyper = "0.11"
 hyper-tls = "0.1"
 url="1.7"
@@ -58,7 +58,8 @@
 dotenv_codegen = "0.11"
 diesel = {version="=1.3.2", features = ["postgres"]}
 libxml = "0.2.2"
-=======
+lazy_static = "1.0.0"
+  =======
 hyper = "0.12"
 hyper-tls = "0.3"
 percent-encoding = "2.0.0"
@@ -70,5 +71,6 @@
 chrono = "0.4.0"
 diesel = {version="1.4.1", features = ["postgres", "chrono"]}
 libxml = "0.2.6"
->>>>>>> 7916b394
-lazy_static = "1.0.0"+lazy_static = "1.0.0"
+  >>>>>>> dependabot/cargo/sys-info-0.9.0
+ 