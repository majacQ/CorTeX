--- conflicted
+++ resolved
@@ -32,15 +32,15 @@
 use tokio_core::reactor::Core;
   =======
 extern crate rocket;
-<<<<<<< HEAD
+  <<<<<<< dependabot/cargo/sys-info-0.9.0
   >>>>>>> dependabot/cargo/sys-info-0.9.0
 
 use std::collections::HashMap;
 use std::path::{Path, PathBuf};
 use std::thread;
-=======
+  =======
 extern crate google_signin;
->>>>>>> 9edce38a
+  >>>>>>> dependabot/cargo/redis-0.20.0
 
 use rocket::request::Form;
 use rocket::response::status::{Accepted, NotFound};
@@ -803,13 +803,43 @@
     .attach(CORS())
 }
 
-<<<<<<< HEAD
-fn main() {
-  // cache worker in parallel to the main service thread
-  let _ = thread::spawn(move || {
-    cache_worker();
-  });
-  rocket().launch();
+fn main() -> Result<(), Box<dyn Error>> {
+  let backend = Backend::default();
+  // Ensure all cortex daemon services are running in parallel before we sping up the frontend
+  // Redis cache expiration logic, for report pages
+  let cw_opt = backend
+    .ensure_daemon("cache_worker")
+    .expect("Couldn't spin up cache worker");
+  // Corpus registration init worker, should run on the machine storing the data (currently same as frontend machine)
+  let initw_opt = backend
+    .ensure_daemon("init_worker")
+    .expect("Couldn't spin up init worker");
+
+  // Dispatcher manager, for service execution logic
+  let dispatcher_opt = backend
+    .ensure_daemon("dispatcher")
+    .expect("Couldn't spin up dispatcher");
+  backend
+    .override_daemon_record("frontend".to_owned(), process::id())
+    .expect("Could not register the process id with the backend, aborting...");
+
+  // Finally, start up the web service
+  let rocket_error = rocket().launch();
+  // If we failed to boot / exited dirty, destroy the children
+  if let Some(mut cw) = cw_opt {
+    cw.kill()?;
+    cw.wait()?;
+  }
+  if let Some(mut iw) = initw_opt {
+    iw.kill()?;
+    iw.wait()?;
+  }
+  if let Some(mut dispatcher) = dispatcher_opt {
+    dispatcher.kill()?;
+    dispatcher.wait()?;
+  }
+  drop(rocket_error);
+  Ok(())
 }
   <<<<<<< loading-info-messages
 
@@ -1478,44 +1508,4 @@
   }
 }
   =======
-  >>>>>>> dependabot/cargo/sys-info-0.9.0
-=======
-fn main() -> Result<(), Box<dyn Error>> {
-  let backend = Backend::default();
-  // Ensure all cortex daemon services are running in parallel before we sping up the frontend
-  // Redis cache expiration logic, for report pages
-  let cw_opt = backend
-    .ensure_daemon("cache_worker")
-    .expect("Couldn't spin up cache worker");
-  // Corpus registration init worker, should run on the machine storing the data (currently same as frontend machine)
-  let initw_opt = backend
-    .ensure_daemon("init_worker")
-    .expect("Couldn't spin up init worker");
-
-  // Dispatcher manager, for service execution logic
-  let dispatcher_opt = backend
-    .ensure_daemon("dispatcher")
-    .expect("Couldn't spin up dispatcher");
-  backend
-    .override_daemon_record("frontend".to_owned(), process::id())
-    .expect("Could not register the process id with the backend, aborting...");
-
-  // Finally, start up the web service
-  let rocket_error = rocket().launch();
-  // If we failed to boot / exited dirty, destroy the children
-  if let Some(mut cw) = cw_opt {
-    cw.kill()?;
-    cw.wait()?;
-  }
-  if let Some(mut iw) = initw_opt {
-    iw.kill()?;
-    iw.wait()?;
-  }
-  if let Some(mut dispatcher) = dispatcher_opt {
-    dispatcher.kill()?;
-    dispatcher.wait()?;
-  }
-  drop(rocket_error);
-  Ok(())
-}
->>>>>>> 9edce38a
+  >>>>>>> dependabot/cargo/sys-info-0.9.0