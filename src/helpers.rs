// Copyright 2015-2018 Deyan Ginev. See the LICENSE
// file at the top-level directory of this distribution.
//
// Licensed under the MIT license <LICENSE-MIT or http://opensource.org/licenses/MIT>.
// This file may not be copied, modified, or distributed
// except according to those terms.

//! Helper structures and methods for Task
use rand::{thread_rng, Rng};
use regex::Regex;
use std::fs::File;
use std::io;
use std::path::Path;
use std::str;
use Archive::*;

use diesel::pg::PgConnection;
use diesel::result::Error;

use crate::concerns::CortexInsertable;
use crate::models::{
  LogError, LogFatal, LogInfo, LogInvalid, LogRecord, LogWarning, NewLogError, NewLogFatal,
  NewLogInfo, NewLogInvalid, NewLogWarning, Task,
};

const BUFFER_SIZE: usize = 10_240;

lazy_static! {
  static ref MESSAGE_LINE_REGEX: Regex =
    Regex::new(r"^([^ :]+):([^ :]+):([^ ]+)(\s(.*))?$").unwrap();
<<<<<<< HEAD
  static ref LOADING_LINE_REGEX: Regex =
=======
  /// "(Loading... file" message regex
  pub static ref LOADING_LINE_REGEX: Regex =
>>>>>>> 7916b394
    Regex::new(r"^\(Loading\s(.+/)?([^/]+[^.])\.\.\.(\s|$)").unwrap();
}

#[derive(Clone, PartialEq, Eq, Debug)]
/// An enumeration of the expected task statuses
pub enum TaskStatus {
  /// currently queued for processing
  TODO,
  /// everything went smoothly
  NoProblem,
  /// minor issues
  Warning,
  /// major issues
  Error,
  /// critical/panic issues
  Fatal,
  /// invalid task, fatal + discard from statistics
  Invalid,
  /// currently blocked by dependencies
  Blocked(i32),
  /// currently being processed (marker identifies batch)
  Queued(i32),
}

#[derive(Clone, Debug)]
/// In-progress task, with dispatch metadata
pub struct TaskProgress {
  /// the `Task` struct being tracked
  pub task: Task,
  /// time of entering the job queue / first dispatch
  pub created_at: i64,
  /// number of dispatch retries
  pub retries: i64,
}
impl TaskProgress {
  /// What is the latest admissible time for this task to be completed?
  pub fn expected_at(&self) -> i64 { self.created_at + ((self.retries + 1) * 3600) }
}

#[derive(Clone, Debug)]
/// Completed task, with its processing status and report messages
pub struct TaskReport {
  /// the `Task` we are reporting on
  pub task: Task,
  /// the reported processing status
  pub status: TaskStatus,
  /// a vector of `TaskMessage` log entries
  pub messages: Vec<NewTaskMessage>,
}

#[derive(Clone, Debug)]
/// Enum for all types of reported messages for a given Task, as per the `LaTeXML` convention
/// One of "invalid", "fatal", "error", "warning" or "info"
pub enum TaskMessage {
  /// Debug/low-priroity messages
  Info(LogInfo),
  /// Soft/resumable problem messages
  Warning(LogWarning),
  /// Hard/recoverable problem messages
  Error(LogError),
  /// Critical/unrecoverable problem messages
  Fatal(LogFatal),
  /// Invalid tasks, work can not begin
  Invalid(LogInvalid),
}
impl LogRecord for TaskMessage {
  fn task_id(&self) -> i64 {
    use crate::helpers::TaskMessage::*;
    match *self {
      Info(ref record) => record.task_id(),
      Warning(ref record) => record.task_id(),
      Error(ref record) => record.task_id(),
      Fatal(ref record) => record.task_id(),
      Invalid(ref record) => record.task_id(),
    }
  }
  fn category(&self) -> &str {
    use crate::helpers::TaskMessage::*;
    match *self {
      Info(ref record) => record.category(),
      Warning(ref record) => record.category(),
      Error(ref record) => record.category(),
      Fatal(ref record) => record.category(),
      Invalid(ref record) => record.category(),
    }
  }
  fn what(&self) -> &str {
    use crate::helpers::TaskMessage::*;
    match *self {
      Info(ref record) => record.what(),
      Warning(ref record) => record.what(),
      Error(ref record) => record.what(),
      Fatal(ref record) => record.what(),
      Invalid(ref record) => record.what(),
    }
  }
  fn details(&self) -> &str {
    use crate::helpers::TaskMessage::*;
    match *self {
      Info(ref record) => record.details(),
      Warning(ref record) => record.details(),
      Error(ref record) => record.details(),
      Fatal(ref record) => record.details(),
      Invalid(ref record) => record.details(),
    }
  }
  fn set_details(&mut self, new_details: String) {
    use crate::helpers::TaskMessage::*;
    match *self {
      Info(ref mut record) => record.set_details(new_details),
      Warning(ref mut record) => record.set_details(new_details),
      Error(ref mut record) => record.set_details(new_details),
      Fatal(ref mut record) => record.set_details(new_details),
      Invalid(ref mut record) => record.set_details(new_details),
    }
  }
  fn severity(&self) -> &str {
    use crate::helpers::TaskMessage::*;
    match *self {
      Info(ref record) => record.severity(),
      Warning(ref record) => record.severity(),
      Error(ref record) => record.severity(),
      Fatal(ref record) => record.severity(),
      Invalid(ref record) => record.severity(),
    }
  }
}

impl TaskStatus {
  /// Maps the enumeration into the raw ints for the Task store
  pub fn raw(&self) -> i32 {
    match *self {
      TaskStatus::TODO => 0,
      TaskStatus::NoProblem => -1,
      TaskStatus::Warning => -2,
      TaskStatus::Error => -3,
      TaskStatus::Fatal => -4,
      TaskStatus::Invalid => -5,
      TaskStatus::Blocked(x) | TaskStatus::Queued(x) => x,
    }
  }
  /// Maps the enumeration into the raw severity string for the Task store logs / frontend reports
  pub fn to_key(&self) -> String {
    match *self {
      TaskStatus::NoProblem => "no_problem",
      TaskStatus::Warning => "warning",
      TaskStatus::Error => "error",
      TaskStatus::Fatal => "fatal",
      TaskStatus::TODO => "todo",
      TaskStatus::Invalid => "invalid",
      TaskStatus::Blocked(_) => "blocked",
      TaskStatus::Queued(_) => "queued",
    }
    .to_string()
  }
  /// Maps the enumeration into the Postgresql table name expected to hold messages for this
  /// status
  pub fn to_table(&self) -> String {
    match *self {
      TaskStatus::Warning => "log_warnings",
      TaskStatus::Error => "log_errors",
      TaskStatus::Fatal => "log_fatals",
      TaskStatus::Invalid => "log_invalids",
      _ => "log_infos",
    }
    .to_string()
  }
  /// Maps from the raw Task store value into the enumeration
  pub fn from_raw(num: i32) -> Self {
    match num {
      0 => TaskStatus::TODO,
      -1 => TaskStatus::NoProblem,
      -2 => TaskStatus::Warning,
      -3 => TaskStatus::Error,
      -4 => TaskStatus::Fatal,
      -5 => TaskStatus::Invalid,
      num if num < -5 => TaskStatus::Blocked(num),
      _ => TaskStatus::Queued(num),
    }
  }
  /// Maps from the raw severity log values into the enumeration
  pub fn from_key(key: &str) -> Option<Self> {
    match key.to_lowercase().as_str() {
      "no_problem" => Some(TaskStatus::NoProblem),
      "warning" => Some(TaskStatus::Warning),
      "error" => Some(TaskStatus::Error),
      "todo" => Some(TaskStatus::TODO),
<<<<<<< HEAD
=======
      "in_progress" => Some(TaskStatus::TODO),
>>>>>>> 7916b394
      "invalid" => Some(TaskStatus::Invalid),
      "blocked" => Some(TaskStatus::Blocked(-6)),
      "queued" => Some(TaskStatus::Queued(1)),
      "fatal" => Some(TaskStatus::Fatal),
      _ => None,
    }
  }
  /// Returns all raw severity strings as a vector
  pub fn keys() -> Vec<String> {
    [
      "no_problem",
      "warning",
      "error",
      "fatal",
      "invalid",
      "todo",
      "blocked",
      "queued",
    ]
<<<<<<< HEAD
      .iter()
      .map(|&x| x.to_string())
      .collect::<Vec<_>>()
=======
    .iter()
    .map(|&x| x.to_string())
    .collect::<Vec<_>>()
>>>>>>> 7916b394
  }
}

#[derive(Clone, Debug)]
/// Enum for all types of reported messages for a given Task, as per the `LaTeXML` convention
/// One of "invalid", "fatal", "error", "warning" or "info"
pub enum NewTaskMessage {
  /// Debug/low-priroity messages
  Info(NewLogInfo),
  /// Soft/resumable problem messages
  Warning(NewLogWarning),
  /// Hard/recoverable problem messages
  Error(NewLogError),
  /// Critical/unrecoverable problem messages
  Fatal(NewLogFatal),
  /// Invalid tasks, work can not begin
  Invalid(NewLogInvalid),
}
impl LogRecord for NewTaskMessage {
  fn task_id(&self) -> i64 {
    use crate::helpers::NewTaskMessage::*;
    match *self {
      Info(ref record) => record.task_id(),
      Warning(ref record) => record.task_id(),
      Error(ref record) => record.task_id(),
      Fatal(ref record) => record.task_id(),
      Invalid(ref record) => record.task_id(),
    }
  }
  fn category(&self) -> &str {
    use crate::helpers::NewTaskMessage::*;
    match *self {
      Info(ref record) => record.category(),
      Warning(ref record) => record.category(),
      Error(ref record) => record.category(),
      Fatal(ref record) => record.category(),
      Invalid(ref record) => record.category(),
    }
  }
  fn what(&self) -> &str {
    use crate::helpers::NewTaskMessage::*;
    match *self {
      Info(ref record) => record.what(),
      Warning(ref record) => record.what(),
      Error(ref record) => record.what(),
      Fatal(ref record) => record.what(),
      Invalid(ref record) => record.what(),
    }
  }
  fn details(&self) -> &str {
    use crate::helpers::NewTaskMessage::*;
    match *self {
      Info(ref record) => record.details(),
      Warning(ref record) => record.details(),
      Error(ref record) => record.details(),
      Fatal(ref record) => record.details(),
      Invalid(ref record) => record.details(),
    }
  }
  fn set_details(&mut self, new_details: String) {
    use crate::helpers::NewTaskMessage::*;
    match *self {
      Info(ref mut record) => record.set_details(new_details),
      Warning(ref mut record) => record.set_details(new_details),
      Error(ref mut record) => record.set_details(new_details),
      Fatal(ref mut record) => record.set_details(new_details),
      Invalid(ref mut record) => record.set_details(new_details),
    }
  }

  fn severity(&self) -> &str {
    use crate::helpers::NewTaskMessage::*;
    match *self {
      Info(ref record) => record.severity(),
      Warning(ref record) => record.severity(),
      Error(ref record) => record.severity(),
      Fatal(ref record) => record.severity(),
      Invalid(ref record) => record.severity(),
    }
  }
}
impl CortexInsertable for NewTaskMessage {
  fn create(&self, connection: &PgConnection) -> Result<usize, Error> {
    use crate::helpers::NewTaskMessage::*;
    match *self {
      Info(ref record) => record.create(connection),
      Warning(ref record) => record.create(connection),
      Error(ref record) => record.create(connection),
      Fatal(ref record) => record.create(connection),
      Invalid(ref record) => record.create(connection),
    }
  }
}

impl NewTaskMessage {
  /// Instantiates an appropriate insertable LogRecord object based on the raw message components
  pub fn new(
    task_id: i64,
    severity: &str,
    category: String,
    what: String,
    details: String,
  ) -> NewTaskMessage
  {
    match severity.to_lowercase().as_str() {
      "warning" => NewTaskMessage::Warning(NewLogWarning {
        task_id,
        category,
        what,
        details,
      }),
      "error" => NewTaskMessage::Error(NewLogError {
        task_id,
        category,
        what,
        details,
      }),
      "fatal" => NewTaskMessage::Fatal(NewLogFatal {
        task_id,
        category,
        what,
        details,
      }),
      "invalid" => NewTaskMessage::Invalid(NewLogInvalid {
        task_id,
        category,
        what,
        details,
      }),
      _ => NewTaskMessage::Info(NewLogInfo {
        task_id,
        category,
        what,
        details,
      }), // unknown severity will be treated as info
    }
  }
}

/// Parses a log string which follows the `LaTeXML` convention
/// (described at [the Manual](http://dlmf.nist.gov/LaTeXML/manual/errorcodes/index.html))
pub fn parse_log(task_id: i64, log: &str) -> Vec<NewTaskMessage> {
  let mut messages: Vec<NewTaskMessage> = Vec::new();
  let mut in_details_mode = false;

  for line in log.lines() {
    // Skip empty lines
    if line.is_empty() {
      continue;
    }
    // If we have found a message header and we're collecting details:
    if in_details_mode {
      // If the line starts with tab, we are indeed reading in details
      if line.starts_with('\t') {
        // Append details line to the last message
        let mut last_message = messages.pop().unwrap_or_else(|| {
          panic!("parse_log tried to parse details without having a log message, invalid log file?")
        });
        let mut truncated_details = last_message.details().to_string() + "\n" + line;
        utf_truncate(&mut truncated_details, 2000);
        last_message.set_details(truncated_details);
        messages.push(last_message);
        continue; // This line has been consumed, next
      } else {
        // Otherwise, no tab at the line beginning means last message has ended
        in_details_mode = false;
        if in_details_mode {} // hacky? disable "unused" warning
      }
    }
    // Since this isn't a details line, check if it's a message line:
    if let Some(cap) = MESSAGE_LINE_REGEX.captures(line) {
      // Indeed a message, so record it
      // We'll need to do some manual truncations, since the POSTGRESQL wrapper prefers
      //   panicking to auto-truncating (would not have been the Perl way, but Rust is Rust)
      let mut truncated_severity = cap
        .get(1)
        .map_or("", |m| m.as_str())
        .to_string()
        .to_lowercase();
      utf_truncate(&mut truncated_severity, 50);
      let mut truncated_category = cap.get(2).map_or("", |m| m.as_str()).to_string();
      utf_truncate(&mut truncated_category, 50);
      let mut truncated_what = cap.get(3).map_or("", |m| m.as_str()).to_string();
      utf_truncate(&mut truncated_what, 50);
      let mut truncated_details = cap.get(5).map_or("", |m| m.as_str()).to_string();
      utf_truncate(&mut truncated_details, 2000);

      if truncated_severity == "fatal" && truncated_category == "invalid" {
        truncated_severity = "invalid".to_string();
        truncated_category = truncated_what;
        truncated_what = "all".to_string();
      }

      let message = NewTaskMessage::new(
        task_id,
        &truncated_severity,
        truncated_category,
        truncated_what,
        truncated_details,
      );
      // Prepare to record follow-up lines with the message details:
      in_details_mode = true;
      // Add to the array of parsed messages
      messages.push(message);
    } else {
      in_details_mode = false; // not a details line.
      if let Some(cap) = LOADING_LINE_REGEX.captures(line) {
        // Special case is a "Loading..." info messages
        let mut filepath = cap.get(1).map_or("", |m| m.as_str()).to_string();
        let mut filename = cap.get(2).map_or("", |m| m.as_str()).to_string();
        utf_truncate(&mut filename, 50);
        filepath += &filename;
        utf_truncate(&mut filepath, 50);
        messages.push(NewTaskMessage::new(
          task_id,
          "info",
          "loaded_file".to_string(),
          filename,
          filepath,
        ));
      } else {
        // Otherwise line is just noise, continue...
      }
    }
  }
  messages
}

/// Generates a `TaskReport`, given the path to a result archive from a `CorTeX` processing job
/// Expects a "cortex.log" file in the archive, following the `LaTeXML` messaging conventions
pub fn generate_report(task: Task, result: &Path) -> TaskReport {
  // println!("Preparing report for {:?}, result at {:?}",self.entry, result);
  let mut messages = Vec::new();
  let mut status = TaskStatus::Fatal; // Fatal by default
  {
    // -- Archive::Reader, trying to localize (to .drop asap)
    // Let's open the archive file and find the cortex.log file:
    let log_name = "cortex.log";
    match Reader::new()
      .unwrap_or_else(|_| panic!("Could not create libarchive Reader struct"))
      .support_filter_all()
      .support_format_all()
      .open_filename(result.to_str().unwrap_or_default(), BUFFER_SIZE)
    {
      Err(e) => {
        println!("Error TODO: Couldn't open archive_reader: {:?}", e);
      },
      Ok(archive_reader) => {
        while let Ok(entry) = archive_reader.next_header() {
          if entry.pathname() != log_name {
            continue;
          }

          // In a "raw" read, we don't know the data size in advance. So we bite the bullet and
          // read the usually manageable log file in memory
          let mut raw_log_data = Vec::new();
          while let Ok(chunk) = archive_reader.read_data(BUFFER_SIZE) {
            raw_log_data.extend(chunk.into_iter());
          }
          let log_string: String = match str::from_utf8(&raw_log_data) {
            Ok(some_utf_string) => some_utf_string.to_string(),
            Err(e) => {
              "Fatal:cortex:unicode_parse_error ".to_string()
                + &e.to_string()
                + "\nStatus:conversion:3"
            },
          };

          // Look for the special status message - Fatal otherwise!
          for message in parse_log(task.id, &log_string).into_iter() {
            // Invalids are a bit of a workaround for now, they're fatal messages in latexml, but
            // we want them separated out in cortex
            let mut skip_message = false;
            match message {
              NewTaskMessage::Invalid(ref _log_invalid) => {
                status = TaskStatus::Invalid;
              },
              NewTaskMessage::Info(ref _log_info) => {
                let message_what = message.what();
                if message.category() == "conversion" && !message_what.is_empty() {
                  // Adapt status to the CorTeX scheme: cortex_status = -(latexml_status+1)
                  let latexml_scheme_status = match message_what.parse::<i32>() {
                    Ok(num) => num,
                    Err(e) => {
                      println!(
                        "Error TODO: Failed to parse conversion status {:?}: {:?}",
                        message_what, e
                      );
                      3 // latexml raw fatal
                    },
                  };
                  let cortex_scheme_status = -(latexml_scheme_status + 1);
<<<<<<< HEAD
                  status = TaskStatus::from_raw(cortex_scheme_status);
=======
                  if status != TaskStatus::Invalid {
                    // Invalid status is final, and derived, all others are set directly from the
                    // log.
                    status = TaskStatus::from_raw(cortex_scheme_status);
                  }
>>>>>>> 7916b394
                  skip_message = true; // do not record the status message
                }
              },
              _ => {},
            };
            if !skip_message {
              messages.push(message);
            }
          }
          // We recorded the messages, stop archive traversal
          break;
        }
        drop(archive_reader);
      },
    }
  } // -- END: Archive::Reader, trying to localize (to .drop asap)

  TaskReport {
    task,
    status,
    messages,
  }
}

/// Returns an open file handle to the task's entry
pub fn prepare_input_stream(task: &Task) -> Result<File, io::Error> {
  let entry_path = Path::new(&task.entry);
  File::open(entry_path)
}

/// Utility functions, until they find a better place
pub fn utf_truncate(input: &mut String, maxsize: usize) {
  let mut utf_maxsize = input.len();
  if utf_maxsize >= maxsize {
    {
      let mut char_iter = input.char_indices();
      while utf_maxsize >= maxsize {
        utf_maxsize = match char_iter.next_back() {
          Some((index, _)) => index,
          _ => 0,
        };
      }
    } // Extra {} wrap to limit the immutable borrow of char_indices()
    input.truncate(utf_maxsize);
  }
  // eliminate null characters if any
  *input = input.replace("\x00", "");
}

/// Generate a random integer useful for temporary DB marks
pub fn random_mark() -> i32 {
  let mut rng = thread_rng();
  let mark_rng: u16 = rng.gen();
  i32::from(mark_rng)
}

/// Helper for generating a random i32 in a range, to avoid loading the rng crate + boilerplate
pub fn rand_in_range(from: u16, to: u16) -> u16 {
  let mut rng = thread_rng();
  let mark_rng: u16 = rng.gen_range(from..=to);
  mark_rng
}<|MERGE_RESOLUTION|>--- conflicted
+++ resolved
@@ -28,12 +28,12 @@
 lazy_static! {
   static ref MESSAGE_LINE_REGEX: Regex =
     Regex::new(r"^([^ :]+):([^ :]+):([^ ]+)(\s(.*))?$").unwrap();
-<<<<<<< HEAD
+  <<<<<<< loading-info-messages
   static ref LOADING_LINE_REGEX: Regex =
-=======
+  =======
   /// "(Loading... file" message regex
   pub static ref LOADING_LINE_REGEX: Regex =
->>>>>>> 7916b394
+  >>>>>>> dependabot/cargo/sys-info-0.9.0
     Regex::new(r"^\(Loading\s(.+/)?([^/]+[^.])\.\.\.(\s|$)").unwrap();
 }
 
@@ -221,10 +221,10 @@
       "warning" => Some(TaskStatus::Warning),
       "error" => Some(TaskStatus::Error),
       "todo" => Some(TaskStatus::TODO),
-<<<<<<< HEAD
-=======
+  <<<<<<< loading-info-messages
+  =======
       "in_progress" => Some(TaskStatus::TODO),
->>>>>>> 7916b394
+  >>>>>>> dependabot/cargo/sys-info-0.9.0
       "invalid" => Some(TaskStatus::Invalid),
       "blocked" => Some(TaskStatus::Blocked(-6)),
       "queued" => Some(TaskStatus::Queued(1)),
@@ -244,15 +244,15 @@
       "blocked",
       "queued",
     ]
-<<<<<<< HEAD
+  <<<<<<< loading-info-messages
       .iter()
       .map(|&x| x.to_string())
       .collect::<Vec<_>>()
-=======
+  =======
     .iter()
     .map(|&x| x.to_string())
     .collect::<Vec<_>>()
->>>>>>> 7916b394
+  >>>>>>> dependabot/cargo/sys-info-0.9.0
   }
 }
 
@@ -545,15 +545,15 @@
                     },
                   };
                   let cortex_scheme_status = -(latexml_scheme_status + 1);
-<<<<<<< HEAD
+  <<<<<<< loading-info-messages
                   status = TaskStatus::from_raw(cortex_scheme_status);
-=======
+  =======
                   if status != TaskStatus::Invalid {
                     // Invalid status is final, and derived, all others are set directly from the
                     // log.
                     status = TaskStatus::from_raw(cortex_scheme_status);
                   }
->>>>>>> 7916b394
+  >>>>>>> dependabot/cargo/sys-info-0.9.0
                   skip_message = true; // do not record the status message
                 }
               },
