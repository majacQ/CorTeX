--- conflicted
+++ resolved
@@ -20,7 +20,7 @@
 #[macro_use]
 extern crate dotenv_codegen;
 #[macro_use]
-<<<<<<< HEAD
+  <<<<<<< loading-info-messages
 extern crate serde_derive;
 #[macro_use]
 extern crate lazy_static;
@@ -28,11 +28,11 @@
 extern crate tempfile;
 extern crate time;
 extern crate zmq;
-=======
+  =======
 extern crate lazy_static;
 #[macro_use]
 extern crate rocket;
->>>>>>> 7916b394
+  >>>>>>> dependabot/cargo/sys-info-0.9.0
 
 pub mod backend;
 pub mod concerns;
