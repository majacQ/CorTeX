--- conflicted
+++ resolved
@@ -169,11 +169,11 @@
     }
     return;
   });
-<<<<<<< HEAD
+  <<<<<<< loading-info-messages
   function final_main_content_write(data_url_map, conversion_report, main_content) {
-=======
+  =======
   function final_main_content_write(data_url_map, conversion_report, main_content, js_collected, css_collected) {
->>>>>>> 7916b394
+  >>>>>>> dependabot/cargo/sys-info-0.9.0
     // ensure main_content is a string if undefined
     if (typeof (main_content) == "undefined") {
       main_content = `
